/*
 * Copyright 2013 University of Chicago and Argonne National Laboratory
 *
 * Licensed under the Apache License, Version 2.0 (the "License");
 * you may not use this file except in compliance with the License.
 * You may obtain a copy of the License at
 *
 *     http://www.apache.org/licenses/LICENSE-2.0
 *
 * Unless required by applicable law or agreed to in writing, software
 * distributed under the License is distributed on an "AS IS" BASIS,
 * WITHOUT WARRANTIES OR CONDITIONS OF ANY KIND, either express or implied.
 * See the License for the specific language governing permissions and
 * limitations under the License
 */
package exm.stc.ic.opt;

import java.util.List;
import java.util.ListIterator;

import org.apache.log4j.Logger;

import exm.stc.common.Logging;
import exm.stc.common.Settings;
import exm.stc.common.exceptions.STCRuntimeError;
import exm.stc.common.lang.Arg;
import exm.stc.common.lang.ExecContext;
import exm.stc.common.lang.ExecTarget;
import exm.stc.common.lang.Location;
import exm.stc.common.lang.Semantics;
import exm.stc.common.lang.Types;
import exm.stc.common.lang.Var;
import exm.stc.common.lang.WaitVar;
import exm.stc.common.util.HierarchicalMap;
import exm.stc.ic.tree.ICContinuations.Continuation;
import exm.stc.ic.tree.ICContinuations.ContinuationType;
import exm.stc.ic.tree.ICContinuations.WaitStatement;
import exm.stc.ic.tree.ICInstructions.Instruction;
import exm.stc.ic.tree.ICTree.Block;
import exm.stc.ic.tree.ICTree.CleanupAction;
import exm.stc.ic.tree.ICTree.Function;
import exm.stc.ic.tree.ICTree.Program;
import exm.stc.ic.tree.ICTree.Statement;

/**
 * Hoist instructions out of continuations so that can be evaluated fewer times
 * (if hoisted out of loop), or evaluated earlier
 * CASES
 * -----
 * Regular assign to non-alias var -> hoist based on inputs
 * Initialize alias var (no other outputs) -> hoist based on inputs
 * Regular assign to alias var -> check inputs and alias init
 * Piecewise assign -> hoist based on inputs, don't hoist past declaration of
 *                                            output
 *
 */
public class HoistLoops implements OptimizerPass {

  /**
   * If true, hoist array reads in such a way that could prevent
   * future dataflow optimizations
   */
  private final boolean aggressive;

  public HoistLoops(boolean aggressive) {
    this.aggressive = true;
  }

  @Override
  public String getPassName() {
    return "Loop hoisting";
  }

  @Override
  public String getConfigEnabledKey() {
    return Settings.OPT_HOIST;
  }

  @Override
  public void optimize(Logger logger, Program prog) {
    for (Function f: prog.functions()) {
      HoistTracking global = new HoistTracking();
      // Global constants already written
      for (Var gv: prog.allGlobals()) {
        if (gv.storage().isConst()) {
          // Constants are pre-written
          global.write(gv, false);
        }
        global.declare(gv);
      }

      // Set up map for top block of function
      HoistTracking mainBlockState =
          global.makeChild(f.mainBlock(), true, ExecContext.control(), 0, 0);

      // Inputs are written elsewhere
      for (Var in: f.getInputList()) {
        mainBlockState.write(in, false);
        mainBlockState.declare(in);
      }
      for (Var out: f.getOutputList()) {
        mainBlockState.declare(out);
      }
      hoistRec(logger, mainBlockState);
    }
  }

  /**
   * @param logger
   * @param state
   * @return true if change made
   */
  private boolean hoistRec(Logger logger, HoistTracking state) {
    // See if we can move any instructions from this block up
    boolean changed = false;
    Block curr = state.block;

    for (Var v: curr.variables()) {
      state.declare(v);
    }

    // See if we can lift any instructions out of block
    ListIterator<Statement> it = curr.statementIterator();
    while (it.hasNext()) {
      Statement stmt = it.next();
      switch (stmt.type()) {
        case INSTRUCTION: {
          Instruction inst = stmt.instruction();

          if (state.maxHoist > 0) {
            boolean hoisted = tryHoist(logger, inst, state);
            if (hoisted) {
              it.remove();
              changed = true;
            }
          }

          // Need to update state regardless of hoisting
          state.updateState(inst);
          break;
        }
        case CONDITIONAL: {
          it.previous(); // Insert any hoisted instruction before conditional
          boolean changed2 = hoistRecCont(logger, state, it, stmt.conditional());
          changed = changed || changed2;
          // Return to position after conditional.  Note that this is guaranteed to
          // return to correct position after [0..n] calls to it.add(...)
          it.next();
          break;
        }
        default:
          throw new STCRuntimeError("Unknown statement type " + stmt.type());
      }
    }

    // Recurse down to child blocks
    for (Continuation c: state.block.getContinuations()) {
      boolean changed2 = hoistRecCont(logger, state, it, c);
      changed = changed || changed2;
    }
    return changed;
  }

  private boolean hoistRecCont(Logger logger, HoistTracking state,
                              ListIterator<Statement> insertPos, Continuation cont) {
    state.currPos = insertPos;
    for (Block childBlock: cont.getBlocks()) {
      HoistTracking childState = state.makeChild(cont, childBlock);
      if (hoistRec(logger, childState)) {
        return true;
      }
    }
    state.currPos = null; // Now invalid
    return false;
  }

  private static class HoistTracking {

    /**
     * Create root for whole program
     */
    public HoistTracking() {
      this(null, null, false, ExecContext.control(), 0, 0,
           new HierarchicalMap<Var, Block>(),
           new HierarchicalMap<Var, Block>(),
           new HierarchicalMap<Var, Block>(),
           new HierarchicalMap<Var, Block>());
    }

    /**
     * Initialize child state for block inside continuation
     * @param c
     * @param childBlock
     * @return
     */
    public HoistTracking makeChild(Continuation c, Block childBlock) {
      int childHoist = canHoistThrough(c) ? maxHoist + 1 : 0;

      Logging.getSTCLogger().trace("Child of " + c.getType() + " " + " childHoist: " + childHoist);
      int childLoopHoist = c.isLoop() ? 0 : maxLoopHoist + 1;
      HoistTracking childState = makeChild(childBlock, c.isAsync(),
          c.childContext(execCx), childHoist, childLoopHoist);
      // make sure loop iteration variables, etc are tracked
      for (Var v: c.constructDefinedVars()) {
        childState.write(v, false);
        childState.declare(v);
      }

      // If we are waiting for var, don't hoist out past that
      if (c.getType() == ContinuationType.WAIT_STATEMENT) {
        for (WaitVar waitVar: ((WaitStatement)c).getWaitVars()) {
          childState.write(waitVar.var, false);
        }
      }
      return childState;
    }

    private HoistTracking(HoistTracking parent,
        Block block, boolean async, ExecContext execCx,
        int maxHoist, int maxLoopHoist,
        HierarchicalMap<Var, Block> writeMap,
        HierarchicalMap<Var, Block> piecewiseWriteMap,
        HierarchicalMap<Var, Block> declareMap,
        HierarchicalMap<Var, Block> initializedMap) {
      super();
      this.parent = parent;
      this.block = block;
      this.async = async;
      this.execCx = execCx;
      this.maxHoist = maxHoist;
      this.maxLoopHoist = maxLoopHoist;
      this.writeMap = writeMap;
      this.piecewiseWriteMap = piecewiseWriteMap;
      this.declareMap = declareMap;
      this.initializedMap = initializedMap;
    }

    /** Tracking for parent block */
    public final HoistTracking parent;

    /** Current block */
    public final Block block;

    /** Whether it executes asynchronously from parent */
    public final boolean async;

    /** Execution context */
    public final ExecContext execCx;

    /** Track where instruction should be inserted by child */
    public ListIterator<Statement> currPos = null;

    /**
     * maximum number of blocks can lift out
     */
    public final int maxHoist;
    /**
     * max number of block can lift out without going through loop
     */
    public final int maxLoopHoist;

    /**
     * Track writes (non-piecewise only) to variables
     */
    public final HierarchicalMap<Var, Block> writeMap;

    /**
     * Track piecewise writes to variables
     */
    public final HierarchicalMap<Var, Block> piecewiseWriteMap;

    /**
     * Track variable declarations
     */
    public final HierarchicalMap<Var, Block> declareMap;
    /**
     * Track variables that need to be initialized
     */
    public final HierarchicalMap<Var, Block> initializedMap;

    public HoistTracking getAncestor(int links) {
      Logger logger = Logging.getSTCLogger();

      HoistTracking curr = this;
      for (int i = 0; i < links; i++) {
        if (logger.isTraceEnabled()) {
          logger.trace("Ancestor of " + this.block.getType() +
                           ": " + this.parent.block.getType());
        }
        curr = curr.parent;
      }
      return curr;
    }

    public HoistTracking makeChild(Block childBlock, boolean async,
                       ExecContext newExecCx,
                       int maxHoist, int maxLoopHoist) {
      return new HoistTracking(this, childBlock, async, execCx,
                              maxHoist, maxLoopHoist,
                              writeMap.makeChildMap(),
                              piecewiseWriteMap.makeChildMap(),
                              declareMap.makeChildMap(),
                              initializedMap.makeChildMap());
    }

    public void updateState(Instruction inst) {
      List<Var> piecewiseOutputs = inst.getPiecewiseAssignedOutputs();
      for (Var out: inst.getModifiedOutputs()) {
        write(out, piecewiseOutputs.contains(out));
      }
      for (Var init: inst.getInitialized()) {
        initialize(init);
      }
    }

    public void initialize(Var v) {
      assert(Types.outputRequiresInitialization(v) ||
             Types.inputRequiresInitialization(v));
      // Track partial or full initialization
      initializedMap.put(v, this.block);
    }

    public void write(Var v, boolean piecewise) {
      if (piecewise) {
        this.piecewiseWriteMap.put(v, this.block);
      } else {
        this.writeMap.put(v, this.block);
      }

      /*
       * Also mark as written in parent continuation if synchronous -
       * e.g. branches of if.
       * This is because code in the parent continuation can reasonably
       * assume that this var was written, so hoisting it out would
       * be unreasonable.
       */
      HoistTracking taskRoot = this;
      while (!taskRoot.async && taskRoot.parent != null) {
        taskRoot = taskRoot.parent;
      }
      if (taskRoot != this) {
        taskRoot.write(v, piecewise);
      }
    }

    public void declare(Var v) {
      Logging.getSTCLogger().trace("declared " + v);
      if (trackDeclares(v)) {
        declareMap.put(v, this.block);
      }
    }

    /**
     * Add instruction at insert point
     * @param inst
     */
    public void addInstruction(Instruction inst) {
      inst.setParent(block);
      currPos.add(inst);
    }
  }

  private static boolean trackDeclares(Var v) {
    // Track declares for variables that can be waited on
    return (Types.isContainer(v) || Types.isPrimFuture(v) ||
            Types.isRef(v));
  }

  private static boolean canHoistThrough(Continuation c) {
    if (c.getType() == ContinuationType.FOREACH_LOOP ||
          c.getType() == ContinuationType.RANGE_LOOP ||
          c.getType() == ContinuationType.LOOP ||
          c.getType() == ContinuationType.NESTED_BLOCK) {
      return true;
    } else if (c.getType() == ContinuationType.WAIT_STATEMENT &&
            !((WaitStatement)c).hasExplicit() &&
<<<<<<< HEAD
            Location.isAnyLocation(((WaitStatement)c).targetLocation().location, true)) {
=======
            Location.isAnyLocation(((WaitStatement)c).targetLocation().rank, true)) {
>>>>>>> c46a09f8
      // Don't hoist through wait statements that have explicit
      // ordering constraints or locations.
      // TODO: Could relax this assumption for target locations for basic operations
      //      like variable lookups
      return true;
    }
    return false;
  }

  /**
   * Try to hoist this instruction
   * @param logger
   * @param inst
   * @param state
   * @return true if hoisted
   */
  private boolean tryHoist(Logger logger,
      Instruction inst, HoistTracking state) {
    if (logger.isTraceEnabled()) {
      logger.trace("Try hoist " + inst + " maxHoist=" + state.maxHoist +
                   " maxLoopHoist=" + state.maxLoopHoist);
    }
    if (!inst.canChangeTiming()) {
      logger.trace("Can't hoist: side-effects");
      // Don't try to mess with things with side-effects
      return false;
    }

    // See where the input variables were written
    // Max number of blocks can be hoisted
    int maxHoist = state.maxHoist;

    for (Arg in: inst.getInputs()) {
      // Break out early in common case
      if (maxHoist <= 0)
        return false;

      if (in.isVar()) {
        Var inVar = in.getVar();
        // Check where input is assigned
        maxHoist = Math.min(maxHoist, maxInputHoist(logger, state, inVar));

        // Check if we can pass input between tasks, if not conservatively
        // don't hoist
        if (!Semantics.canPassToChildTask(inVar)) {
          return false;
        }
      }
    }
    for (Var readOutput: inst.getReadOutputs()) {
      int inputHoist = maxInputHoist(logger, state, readOutput);
      maxHoist = Math.min(maxHoist, inputHoist);
      logger.trace("Hoist limited to " + inputHoist + " by read output: "
                    + readOutput.name());
    }

    for (Var out: inst.getOutputs()) {
      /* Check if we can pass vars between tasks, if not conservatively
       * don't hoist, because hoisting may put producer and consumer of data
      // in different tasks */
      if (!Semantics.canPassToChildTask(out)) {
        return false;
      }
      if (trackDeclares(out)) {
        int declareDepth = state.declareMap.getDepth(out);
        if (logger.isTraceEnabled())
          logger.trace("DeclareDepth of " + out + " is " + declareDepth);
        assert(declareDepth >= 0) : declareDepth + " " + out;

        // Can't hoist out of loop if variable declared outside loop
        if (declareDepth > state.maxLoopHoist && !inst.isIdempotent()) {
          // Don't hoist out of loop - could do fewer assignments than intended
          maxHoist = Math.min(maxHoist, state.maxLoopHoist);
          if (logger.isTraceEnabled())
            logger.trace("Hoist constrained by declaration to: " +
                          state.maxLoopHoist);
        }
      }
    }

    // Don't hoist piecewise-assigned var declaration out of loop
    for (Var out: inst.getPiecewiseAssignedOutputs()) {
      if (!inst.isIdempotent()) {
        maxHoist = Math.min(maxHoist, state.maxLoopHoist);
        if (logger.isTraceEnabled())
          logger.trace("Can't hoist declaration of " + out + " out of loop, "
                  + "constrained to: " + state.maxLoopHoist);
      }
    }

    // Check that any output variables that are aliases are
    // initialized if needed
    for (Var out: inst.getOutputs()) {
      if (Types.outputRequiresInitialization(out)) {
        if (!inst.isInitialized(out)) {
          int initDepth = state.initializedMap.getDepth(out);
          if (logger.isTraceEnabled())
            logger.trace("hoist limited to " + initDepth + " because of "
                + " initialization for var " + out);
          maxHoist = Math.min(maxHoist, initDepth);
          return false;
        }
      }
    }

    if (logger.isTraceEnabled())
      logger.trace("maxHoist was " + maxHoist);

    if (maxHoist <= 0) {
      return false;
    }

    int maxCorrectContext = maxHoistContext(logger, state,
                                inst.execMode(), maxHoist);

    maxHoist = Math.max(maxHoist, maxCorrectContext);

    if (maxHoist <= 0) {
      return false;
    }

    doHoist(logger, inst, maxHoist, state);
    return true;
  }

  /**
   * Find maximum hoist with compatible execution context
   * @param logger
   * @param state
   * @param maxHoist
   * @return
   */
  private int maxHoistContext(Logger logger, HoistTracking state,
                        ExecTarget target, int maxHoist) {
    int maxCorrectContext = 0;
    HoistTracking curr = state;
    for (int hoist = 1; hoist <= maxHoist; hoist++) {
      curr = state.parent;
      if (target.canRunIn(curr.execCx)) {
        maxCorrectContext = hoist;
      }
    }

    if (logger.isTraceEnabled()) {
      logger.trace("Hoist limited to " + maxCorrectContext + " by execution " +
                   "target " + target);
    }
    return maxCorrectContext;
  }

  private int maxInputHoist(Logger logger, HoistTracking state,
                                   Var inVar) {
    int depth = state.writeMap.getDepth(inVar);
    if (logger.isTraceEnabled()) {
      logger.trace("Write depth of " + inVar.name() + ": " + depth);
    }

    if (Types.isPiecewiseAssigned(inVar) && !aggressive) {
      // We might want to avoid moving before a piecewise write since it could
      // hurt future optimization opportunities
      int pwDepth = state.piecewiseWriteMap.getDepth(inVar);
      if (pwDepth >= 0) {
        depth = Math.min(pwDepth, depth);
      }
      if (logger.isTraceEnabled())
        logger.trace("Hoist constrained by piecewise write " + inVar + ": "
                                           + pwDepth);
    }

    int maxHoist = Integer.MAX_VALUE;
    // If there was a write to a variable, don't hoist past that
    if (depth >= 0) {
      maxHoist = Math.min(maxHoist, depth);
      if (logger.isTraceEnabled())
        logger.trace("Depth reduced to " + maxHoist + " because of var "
                     + inVar);
    } else if (depth < 0 && trackDeclares(inVar)) {
      // Maybe there was a declaration of the variable that we
      // shouldn't hoist past.  This works for, e.g. an unwritten
      //  future that is is assigned by a concurrent task
      int declareDepth = state.declareMap.getDepth(inVar);
      if (logger.isTraceEnabled())
        logger.trace("Hoist constrained by " + inVar + ": "
                                           + declareDepth);
      assert(declareDepth >= 0) : inVar;
      maxHoist = Math.min(maxHoist, declareDepth);
    } else if (depth < 0) {
      // Don't have any info about how far we can hoist it, do nothing
      logger.trace("Can't hoist because of " + inVar);
      return 0;
    }
    return maxHoist;
  }

  private static void doHoist(Logger logger, Instruction inst,
          int hoistDepth, HoistTracking state) {
    assert(hoistDepth > 0);

    logger.trace("Hoisting instruction up " + hoistDepth + " blocks: "
                 + inst.toString());
    HoistTracking ancestor = state.getAncestor(hoistDepth);
    logger.trace("Ancestor block " + ancestor.block.getType());

    ancestor.addInstruction(inst);

    // Move variable declaration if needed to outer block.
    relocateVarDefs(state, inst, ancestor);

    // need to update write map to reflect moved instruction
    ancestor.updateState(inst);
  }

  /**
   * Relocate var defs from this block and any in-between ancestors
   * to target block
   * @param state
   * @param inst
   * @param targetAncestor
   */
  private static void relocateVarDefs(HoistTracking state,
      Instruction inst, HoistTracking targetAncestor) {
    HoistTracking ancestor = state;
    assert(targetAncestor != null && state != targetAncestor);
    while (ancestor != targetAncestor) {
      assert(ancestor != null);
      // Relocate all output variable definitions to target block
      relocateVarDefsFromBlock(ancestor, targetAncestor, inst);
      ancestor = ancestor.parent;
    }
  }

  /**
   * Relocate output variables from one block to target block
   * @param source
   * @param target
   * @param inst
   */
  private static void relocateVarDefsFromBlock(HoistTracking source,
      HoistTracking target, Instruction inst) {
    assert(source != target);
    ListIterator<Var> varIt = source.block.variableIterator();
    while (varIt.hasNext()) {
      Var def = varIt.next();
      for (Var out: inst.getOutputs()) {
        if (def.equals(out)) {
          varIt.remove();
          target.block.addVariable(def);
          moveVarCleanupAction(out, source.block, target.block);
          // Update map
          if (trackDeclares(out)) {
            source.declareMap.remove(out);
          }
          target.declare(out);
          break;
        }
      }
    }
  }

  /**
   * Relocate cleanup actions for variable to target block
   * @param var
   * @param source
   * @param target
   */
  private static void moveVarCleanupAction(Var var, Block source, Block target) {
    ListIterator<CleanupAction> actIt = source.cleanupIterator();
    while (actIt.hasNext()) {
      CleanupAction ca = actIt.next();
      if (ca.var().equals(var)) {
        actIt.remove();
        target.addCleanup(ca.var(), ca.action());
      }
    }
  }
}<|MERGE_RESOLUTION|>--- conflicted
+++ resolved
@@ -374,11 +374,7 @@
       return true;
     } else if (c.getType() == ContinuationType.WAIT_STATEMENT &&
             !((WaitStatement)c).hasExplicit() &&
-<<<<<<< HEAD
-            Location.isAnyLocation(((WaitStatement)c).targetLocation().location, true)) {
-=======
             Location.isAnyLocation(((WaitStatement)c).targetLocation().rank, true)) {
->>>>>>> c46a09f8
       // Don't hoist through wait statements that have explicit
       // ordering constraints or locations.
       // TODO: Could relax this assumption for target locations for basic operations
