--- conflicted
+++ resolved
@@ -177,12 +177,8 @@
   private static final Token RULE_KEYWORD_PAR = new Token("parallelism");
   private static final Token RULE_KEYWORD_TYPE = new Token("type");
   private static final Token RULE_KEYWORD_TARGET = new Token("target");
-<<<<<<< HEAD
-  private static final Token RULE_KEYWORD_SOFT_TARGET = new Token("soft_target");
-=======
   private static final Token RULE_KEYWORD_STRICTNESS = new Token("strictness");
   private static final Token RULE_KEYWORD_ACCURACY = new Token("accuracy");
->>>>>>> c46a09f8
 
   // Async task execution
   private static final Token ASYNC_EXEC_COASTER =
@@ -604,12 +600,7 @@
 
     args.add(new TclList(inputs)); // vars to block in
     args.add(TclUtil.tclStringAsList(action)); // Tcl string to execute
-<<<<<<< HEAD
-    ruleAddKeywordArgs(type, props.target, props.softTarget,
-                       props.parallelism, args);
-=======
     ruleAddKeywordArgs(type, props, args);
->>>>>>> c46a09f8
 
     res.add(new Command(ruleCmd, args));
 
@@ -618,36 +609,6 @@
     return res;
   }
 
-<<<<<<< HEAD
-  public static List<Expression> ruleKeywordArgs(TclTarget target,
-          Expression softTarget, Expression parallelism) {
-    return ruleKeywordArgs(null, target, softTarget, parallelism);
-  }
-
-  public static List<Expression> ruleKeywordArgs(ExecTarget type,
-          TclTarget target, Expression softTarget, Expression parallelism) {
-    ArrayList<Expression> res = new ArrayList<Expression>();
-    ruleAddKeywordArgs(type, target, softTarget, parallelism, res);
-    return res;
-  }
-
-  private static void ruleAddKeywordArgs(ExecTarget type, TclTarget target,
-          Expression softTarget, Expression parallelism,
-          List<Expression> args) {
-    if (!target.rankAny) {
-      Expression targetKey;
-      if (softTarget instanceof LiteralInt) {
-        targetKey = ((LiteralInt)softTarget).boolValue() ?
-            RULE_KEYWORD_SOFT_TARGET : RULE_KEYWORD_TARGET;
-      } else {
-        // Need to know runtime value
-        targetKey = TclExpr.ternary(softTarget,
-              new TclString(ExprContext.VALUE_STRING, RULE_KEYWORD_SOFT_TARGET),
-              new TclString(ExprContext.VALUE_STRING, RULE_KEYWORD_TARGET));
-      }
-      args.add(targetKey);
-      args.add(target.toTcl());
-=======
   public static List<Expression> ruleKeywordArgs(TclTarget targetRank,
           Expression targetStrictness, Expression targetAccuracy,
           Expression parallelism) {
@@ -687,7 +648,6 @@
         args.add(RULE_KEYWORD_ACCURACY);
         args.add(targetAccuracy);
       }
->>>>>>> c46a09f8
     }
 
     // Only a single rule type with no turbine engines
@@ -795,18 +755,11 @@
       }
 
       List<Expression> putArgs = new ArrayList<Expression>();
-<<<<<<< HEAD
-      putArgs.add(props.target.toTcl());
-=======
       putArgs.add(props.targetRank.toTcl());
->>>>>>> c46a09f8
       putArgs.add(adlbWorkTypeVal(targetContext));
       putArgs.add(task);
       putArgs.add(priorityVar);
       putArgs.add(par);
-<<<<<<< HEAD
-      putArgs.add(props.softTarget);
-=======
 
       boolean addStrictness = !isDefaultStrictness(props.targetStrictness);
       boolean addAccuracy = !isDefaultAccuracy(props.targetAccuracy);
@@ -817,7 +770,6 @@
       if (addAccuracy) {
         putArgs.add(props.targetAccuracy);
       }
->>>>>>> c46a09f8
 
       // Use put, which takes more arguments
       res.add(new Command(ADLB_PUT, putArgs));
@@ -924,21 +876,6 @@
 
   public static class RuleProps {
     public static final RuleProps DEFAULT = new RuleProps(TclTarget.RANK_ANY,
-<<<<<<< HEAD
-            LiteralInt.FALSE, null, null);
-
-    public final TclTarget target;
-    public final Expression softTarget; // cannot be null;
-    public final Expression parallelism; // can be null
-    public final Expression priority; // can be null
-
-    public RuleProps(TclTarget target, Expression softTarget,
-            Expression parallelism, Expression priority) {
-      assert (target != null);
-      assert (softTarget != null);
-      this.target = target;
-      this.softTarget = softTarget;
-=======
             new Token(TaskProps.LOC_STRICTNESS_DEFAULT),
             new Token(TaskProps.LOC_ACCURACY_DEFAULT), null, null);
 
@@ -957,7 +894,6 @@
       this.targetRank = targetRank;
       this.targetStrictness = targetStrictness;
       this.targetAccuracy = targetAccuracy;
->>>>>>> c46a09f8
       this.parallelism = parallelism;
       this.priority = priority;
     }
@@ -1003,12 +939,7 @@
     args.add(new TclList(depthExprs));
     args.add(new TclList(baseTypeExprs));
     args.add(TclUtil.tclStringAsList(action));
-<<<<<<< HEAD
-    ruleAddKeywordArgs(mode, props.target, props.softTarget,
-                       props.parallelism, args);
-=======
     ruleAddKeywordArgs(mode, props, args);
->>>>>>> c46a09f8
     res.add(new Command(DEEPRULE, args));
 
     if (props.priority != null)
@@ -1735,7 +1666,6 @@
   private static Square multicreate(List<TclList> batched) {
     return Square.fnCall(MULTICREATE, batched);
   }
-<<<<<<< HEAD
 
   public static TclTree batchDeclareGlobals(List<String> varNames,
       List<TclList> parameters) {
@@ -1778,50 +1708,6 @@
       return new Sequence();
     }
 
-=======
-
-  public static TclTree batchDeclareGlobals(List<String> varNames,
-      List<TclList> parameters) {
-    assert(varNames.size() == parameters.size());
-    if (varNames.size() == 0) {
-      return new Sequence();
-    }
-
-    return lassign(createGlobals(parameters), varNames);
-  }
-
-  private static Square createGlobals(List<TclList> parameters) {
-    return Square.fnCall(CREATE_GLOBALS, parameters);
-  }
-
-  public static TclTree batchDeclareFiles(List<String> fileVarNames,
-      List<TclList> parameters, List<Boolean> isMappeds) {
-    assert(parameters.size() == fileVarNames.size());
-    assert(isMappeds.size() == fileVarNames.size());
-    if (fileVarNames.size() == 0) {
-      return new Sequence();
-    }
-
-    TclList isMappedList = new TclList();
-    for (Boolean isMapped: isMappeds) {
-      isMappedList.add(LiteralInt.boolValue(isMapped));
-    }
-
-    return lassign(
-        Square.fnCall(MAKE_FILE_TDS, multicreate(parameters), isMappedList),
-        fileVarNames);
-  }
-
-  public static TclTree batchDeclareGlobalFiles(List<String> fileVarNames,
-                List<TclList> parameters, List<Boolean> isMappeds) {
-    assert(parameters.size() == fileVarNames.size());
-    assert(isMappeds.size() == fileVarNames.size());
-
-    if (fileVarNames.size() == 0) {
-      return new Sequence();
-    }
-
->>>>>>> c46a09f8
     TclList isMappedList = new TclList();
     for (Boolean isMapped: isMappeds) {
       isMappedList.add(LiteralInt.boolValue(isMapped));
