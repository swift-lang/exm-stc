--- conflicted
+++ resolved
@@ -16,8 +16,6 @@
   public static class TaskProps extends TreeMap<TaskPropKey, Arg> {
     private static final long serialVersionUID = 1L;
 
-<<<<<<< HEAD
-=======
     // Constants: should match definitions in builtins.swift
     public static final String LOC_STRICTNESS_HARD = "HARD";
     public static final Arg LOC_STRICTNESS_HARD_ARG =
@@ -41,7 +39,6 @@
     public static final Arg LOC_ACCURACY_DEFAULT_ARG =
                 Arg.newString(LOC_ACCURACY_DEFAULT);
 
->>>>>>> c46a09f8
     /**
      * Called to assert that bad types didn't make it past typechecking
      */
@@ -77,15 +74,10 @@
       switch (key) {
         case LOC_RANK:
           return Location.ANY_LOCATION;
-<<<<<<< HEAD
-        case SOFT_LOCATION:
-          return Arg.FALSE; // Default is hard location targeting
-=======
         case LOC_STRICTNESS:
           return LOC_STRICTNESS_DEFAULT_ARG;
         case LOC_ACCURACY:
           return LOC_ACCURACY_DEFAULT_ARG;
->>>>>>> c46a09f8
         default:
           throw new STCRuntimeError("Unknown default value for "
               + key);
@@ -114,10 +106,6 @@
   public static enum TaskPropKey {
     PRIORITY,
     PARALLELISM,
-<<<<<<< HEAD
-    LOCATION,
-    SOFT_LOCATION, /* Boolean flag for soft or hard location constraint */
-=======
     LOC_RANK, /* Integer rank */
     /* Soft or hard location constraint, runtime value must be one of constants
      * hardcoded in file */
@@ -125,7 +113,6 @@
     /* Location accuracy, runtime value must be one of constants hardcoded
      * in file */
     LOC_ACCURACY,
->>>>>>> c46a09f8
   }
 
   /** Required types for properties at language level */
@@ -138,14 +125,9 @@
     Map<TaskPropKey, Type> res = new HashMap<TaskPropKey, Type>();
     res.put(TaskPropKey.PRIORITY, Types.F_INT);
     res.put(TaskPropKey.PARALLELISM, Types.F_INT);
-<<<<<<< HEAD
-    res.put(TaskPropKey.LOCATION, Types.F_LOCATION);
-    res.put(TaskPropKey.SOFT_LOCATION, Types.F_BOOL);
-=======
     res.put(TaskPropKey.LOC_RANK, Types.F_INT);
     res.put(TaskPropKey.LOC_ACCURACY, Types.F_LOC_ACCURACY);
     res.put(TaskPropKey.LOC_STRICTNESS, Types.F_LOC_STRICTNESS);
->>>>>>> c46a09f8
     return res;
   }
 
@@ -153,14 +135,9 @@
     Map<TaskPropKey, Type> res = new HashMap<TaskPropKey, Type>();
     res.put(TaskPropKey.PRIORITY, Types.V_INT);
     res.put(TaskPropKey.PARALLELISM, Types.V_INT);
-<<<<<<< HEAD
-    res.put(TaskPropKey.LOCATION, Types.V_LOCATION);
-    res.put(TaskPropKey.SOFT_LOCATION, Types.V_BOOL);
-=======
     res.put(TaskPropKey.LOC_RANK, Types.V_INT);
     res.put(TaskPropKey.LOC_ACCURACY, Types.V_LOC_ACCURACY);
     res.put(TaskPropKey.LOC_STRICTNESS, Types.V_LOC_STRICTNESS);
->>>>>>> c46a09f8
     return res;
   }
 
