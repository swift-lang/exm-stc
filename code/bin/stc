--- conflicted
+++ resolved
@@ -17,14 +17,9 @@
 
 STC_HOME=$( cd $( dirname $0 )/.. ; /bin/pwd )
 STC_ENV="$STC_HOME/conf/stc-env.sh"
-<<<<<<< HEAD
 
 source "$STC_HOME/scripts/stc-config.sh"
-=======
-
-source "$STC_HOME/scripts/stc-config.sh"
-
->>>>>>> c46a09f8
+
 
 COMPILER_OPTS=()
 O0_OPTS=()
