
// Tests error handling: make sure warning output is clean

main {
<<<<<<< HEAD
  // UNSET-VARIABLE-EXPECTED
=======
  // This should only cause a single unused variable warning
>>>>>>> 3047f1c9
  int i;
}<|MERGE_RESOLUTION|>--- conflicted
+++ resolved
@@ -2,10 +2,7 @@
 // Tests error handling: make sure warning output is clean
 
 main {
-<<<<<<< HEAD
   // UNSET-VARIABLE-EXPECTED
-=======
   // This should only cause a single unused variable warning
->>>>>>> 3047f1c9
   int i;
 }